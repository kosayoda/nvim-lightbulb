---
--- *nvim-lightbulb*: VSCode 💡 for neovim's built-in LSP.
---
--- --- Quickstart ---
---
--- Place this in your neovim configuration.
--- >
---   require("nvim-lightbulb").setup({
---     autocmd = { enabled = true }
---   })
---
--- See |nvim-lightbulb-config| for available config settings.
---
---
--- --- Modify Highlights ---
---
--- To modify highlights, configure the corresponding highlight group.
--- See |nvim-lightbulb-config| for a list of highlights used.
---
--- Example:
--- >
---    vim.api.nvim_set_hl(0, "LightBulbSign", {link = "DiagnosticSignWarn"})
---@tag nvim-lightbulb

local lsp_util = require("vim.lsp.util")
local lightbulb_config = require("nvim-lightbulb.config")

-- MSNV: 0.9.0
local get_lsp_active_clients = vim.lsp.get_active_clients
local get_lsp_line_diagnostics = function()
  return vim.lsp.diagnostic.get_line_diagnostics(0)
end

local set_win_option = vim.api.nvim_win_set_option

if vim.fn.has("nvim-0.10") == 1 then
  get_lsp_active_clients = vim.lsp.get_clients
  set_win_option = function(window, name, value)
    vim.wo[window][0][name] = value
  end
end

if vim.fn.has("nvim-0.11") == 1 then
  get_lsp_line_diagnostics = function()
    local opts = { lnum = vim.api.nvim_win_get_cursor(0)[1] - 1 }
    return vim.lsp.diagnostic.from(vim.diagnostic.get(0, opts))
  end
end

local NvimLightbulb = {}

local LIGHTBULB_NS = vim.api.nvim_create_namespace("nvim-lightbulb")

--- Module setup.
---
--- Optional. Any configuration can also be passed to |NvimLightbulb.update_lightbulb|.
---
---@param config nvim-lightbulb.Config|nil Partial or full configuration table. See |nvim-lightbulb-config|.
---
---@usage `require('nvim-lightbulb').setup({})`
NvimLightbulb.setup = function(config)
  _G.NvimLightbulb = NvimLightbulb
  lightbulb_config.set_defaults(config)
end

--- Check for codelenses at the current position.
---
---@param opts table Partial or full configuration table. See |nvim-lightbulb-config|.
---@param position table<string, integer>|nil The position to update the extmark to. If nil, it returns false.
---
---@private
local function is_code_lens(opts, position)
  if not opts.code_lenses or position == nil then
    return false
  end
  local codelens_actions = {}
  for _, l in ipairs(vim.lsp.codelens.get(0)) do
    table.insert(codelens_actions, { start = l.range.start, finish = l.range["end"] })
  end
  for _, action in ipairs(codelens_actions) do
    if
      action.start.line <= position.line
      and position.line <= action.finish.line
      and action.start.character <= position.col
      and position.col <= action.finish.character
    then
      return true
    end
  end
  return false
end

--- Update the lightbulb float.
---
---@param opts table Partial or full configuration table. See |nvim-lightbulb-config|.
---@param position table<string, integer>|nil The position to update the extmark to. If nil, removes the extmark.
---@param bufnr integer The buffer to update the float in.
---
---@private
local function update_float(opts, position, bufnr)
  -- Extract float options
  opts = opts.float

  if not opts.enabled or position == nil then
    return
  end

  -- Prevent `open_floating_preview` from closing the previous floating window
  -- Cache the value to restore it later
  local lsp_win = vim.b[bufnr].lsp_floating_preview
  vim.b[bufnr].lsp_floating_preview = nil

  -- Check if another lightbulb floating window already exists for this buffer and close it
  local existing_float = vim.b[bufnr].lightbulb_floating_window
  if existing_float and vim.api.nvim_win_is_valid(existing_float) then
    vim.api.nvim_win_close(existing_float, true)
  end

  -- Open the window and set highlight
<<<<<<< HEAD
  local _, lightbulb_win = lsp_util.open_floating_preview({ opts.text }, "plaintext", opts.win_opts)
  set_win_option(lightbulb_win, "winhl", "Normal:" .. opts.hl)
=======
  local sign_text = opts.float.text
  if is_code_lens(opts, position) then
    sign_text = opts.float.lens_text
  end
  local _, lightbulb_win = lsp_util.open_floating_preview({ sign_text }, "plaintext", opts.win_opts)
  vim.api.nvim_win_set_option(lightbulb_win, "winhl", "Normal:" .. opts.hl)
>>>>>>> c352c766

  -- Set float transparency
  if opts.win_opts["winblend"] ~= nil then
    set_win_option(lightbulb_win, "winblend", opts.win_opts.winblend)
  end

  vim.b[bufnr].lightbulb_floating_window = lightbulb_win
  vim.b[bufnr].lsp_floating_preview = lsp_win
end

--- Update the lightbulb status text.
---
---@param opts table Partial or full configuration table. See |nvim-lightbulb-config|.
---@param position table<string, integer>|nil The position to update the extmark to. If nil, removes the extmark.
---@param bufnr integer The buffer to update the float in.
---
---@private
local function update_status_text(opts, position, bufnr)
  if not opts.status_text.enabled then
    return
  end

  local sign_text = opts.status_text.text
  if is_code_lens(opts, position) then
    sign_text = opts.status_text.lens_text
  end
  if position == nil then
    vim.b[bufnr].current_lightbulb_status_text = opts.status_text.text_unavailable
  else
    vim.b[bufnr].current_lightbulb_status_text = sign_text
  end
end

--- Update the lightbulb extmark.
---
---@param opts table Partial or full configuration table. See |nvim-lightbulb-config|.
---@param position table<string, integer>|nil The position to update the extmark to. If nil, removes the extmark.
---@param bufnr integer The buffer to update the float in.
---
---@private
local function update_extmark(opts, position, bufnr)
  local sign_enabled = opts.sign.enabled
  local virt_text_enabled = opts.virtual_text.enabled

  local extmark_id = vim.b[bufnr].lightbulb_extmark
  if not (sign_enabled or virt_text_enabled) or position == nil then
    if extmark_id ~= nil then
      vim.api.nvim_buf_del_extmark(bufnr, LIGHTBULB_NS, extmark_id)
    end
    return
  end

  local sign_text = opts.sign.text
  local virtual_text = opts.virtual_text.text
  if is_code_lens(opts, position) then
    sign_text = opts.sign.lens_text
    virtual_text = opts.virtual_text.lens_text
  end

  local extmark_opts = {
    id = extmark_id,
    priority = opts.priority,
    -- If true, breaks empty files
    strict = false,
    -- Sign configuration
    sign_text = sign_enabled and sign_text or nil,
    sign_hl_group = sign_enabled and opts.sign.hl or nil,
    -- Virtual text configuration
    virt_text = virt_text_enabled and { { virtual_text, opts.virtual_text.hl } } or nil,
    virt_text_pos = (virt_text_enabled and type(opts.virtual_text.pos) == "string") and opts.virtual_text.pos or nil,
    virt_text_win_col = (virt_text_enabled and type(opts.virtual_text.pos) == "number") and opts.virtual_text.pos
        or nil,
    hl_mode = virt_text_enabled and opts.virtual_text.hl_mode or nil,
    -- Number configuration
    number_hl_group = opts.number.enabled and opts.number.hl or nil,
    -- Line configuration
    line_hl_group = opts.line.enabled and opts.line.hl or nil,
  }
  vim.b[bufnr].lightbulb_extmark =
      vim.api.nvim_buf_set_extmark(bufnr, LIGHTBULB_NS, position.line, position.col + 1, extmark_opts)
end

--- Handler factory to keep track of current lightbulb line.
---
---@param opts table Options passed when `update_lightbulb` is called
---@param position table Position of the cursor when lightbulb is called, like {line = 0, col = 0}
---@param bufnr number Buffer handle
---
---@private
local function handler_factory(opts, position, bufnr)
  --- Handler for textDocument/codeAction.
  --- Note: This is not an |lsp-handler| because we use vim.lsp.buf_request_all and not vim.lsp.buf_request
  ---
  ---@param responses table Map of client_id:request_result.
  ---@private
  local function code_action_handler(responses)
    ---@param id number The client id of the LSP server
    ---@param name string The client name of the LSP server
    ---@param result lsp.CodeAction | lsp.Command The CodeAction to filter
    ---@return boolean keep True to count the code action, false otherwise
    local filter = function(id, name, result)
      if opts.ignore_id[id] then
        return false
      end

      if opts.ignore.actions_without_kind then
        local found_without_kind = false
        for _, r in pairs(result) do
          if r.kind and r.kind ~= "" then
            found_without_kind = true
            break
          end
        end
        if not found_without_kind then
          return false
        end
      end

      for _, r in pairs(result) do
          if opts.filter and opts.filter(name, r) then
            return true
          end
      end

      return false
    end

    -- Check for available code actions from all LSP server responses
    local has_actions = false
    for client_id, resp in pairs(responses) do
      if resp.result and not vim.tbl_isempty(resp.result) then
        if filter(client_id, opts.client_id_to_name[client_id], resp.result) then
          has_actions = true
          break
        end
      end
    end

    local pos = has_actions and position or nil
    update_extmark(opts, pos, bufnr)
    update_status_text(opts, pos, bufnr)
    update_float(opts, pos, bufnr)
  end

  return code_action_handler
end

---
--- Get the configured text according to lightbulb status.
--- Any configuration provided overrides the defaults passed to |NvimLightbulb.setup|.
---
---@param bufnr number|nil Buffer handle. Defaults to current buffer.
---
---@usage `require('nvim-lightbulb').get_status_text()`
NvimLightbulb.get_status_text = function(bufnr)
  bufnr = bufnr or vim.api.nvim_get_current_buf()
  return vim.F.npcall(vim.api.nvim_buf_get_var, bufnr, "current_lightbulb_status_text") or ""
end

NvimLightbulb.clear_lightbulb = function(bufnr)
  local extmark_id = vim.b[bufnr].lightbulb_extmark
  if extmark_id ~= nil then
    vim.api.nvim_buf_del_extmark(bufnr, LIGHTBULB_NS, extmark_id)
  end
end

---
--- Display the lightbulb according to configuration.
--- Any configuration provided overrides the defaults passed to |NvimLightbulb.setup|.
---
---@param config table|nil Partial or full configuration table. See |nvim-lightbulb-config|.
---
---@usage `require('nvim-lightbulb').update_lightbulb({})`
NvimLightbulb.update_lightbulb = function(config)
  local opts = lightbulb_config.build(config, false)
  opts.ignore_id = {}
  opts.client_id_to_name = {}

  -- Return if the filetype is ignored
  if vim.tbl_contains(opts.ignore.ft, vim.bo.filetype) then
    return
  end

  -- Key: client.name
  -- Value: true if ignore
  local ignored_clients = {}
  if opts.ignore.clients then
    for _, client in ipairs(opts.ignore.clients) do
      ignored_clients[client] = true
    end
  end

  local bufnr = vim.api.nvim_get_current_buf()

  -- Check for code action capability
  local code_action_cap_found = false
  for _, client in pairs(get_lsp_active_clients({ bufnr = bufnr })) do
    if client and client.supports_method("textDocument/codeAction") then
      opts.client_id_to_name[client.id] = client.name or "Unknown Client"

      -- If it is ignored, add the id to the ignore table for the handler
      if ignored_clients[client.name] then
        opts.ignore_id[client.id] = true
      else
        -- Otherwise we have found a capable client
        code_action_cap_found = true
      end
    end
  end
  if not code_action_cap_found then
    return
  end

  -- Send the LSP request, canceling the previous one if necessary
  if vim.b[bufnr].lightbulb_lsp_cancel then
    -- The cancel function failing here may be due to the client no longer existing,
    -- the server having a bad implementation of the cancel etc.
    -- Failing doesn't affect the lightbulb behavior, so we can ignore the error.
    pcall(vim.b[bufnr].lightbulb_lsp_cancel)
    vim.b[bufnr].lightbulb_lsp_cancel = nil
  end
  local context = { diagnostics = get_lsp_line_diagnostics() }
  context.only = opts.action_kinds

  local params = lsp_util.make_range_params()
  params.context = context

  local position = {
    line = params.range.start.line,
    col = params.range.start.character,
  }
  vim.b[bufnr].lightbulb_lsp_cancel = vim.F.npcall(
    vim.lsp.buf_request_all,
    bufnr,
    "textDocument/codeAction",
    params,
    handler_factory(opts, position, bufnr)
  )
end

---
--- Display debug information related to nvim-lightbulb.
--- Prints information about:
--- - The current configuration
--- - LSP servers found, ignored, supporting code actions...
--- - Any code actions at the current location along with their code action kind
---
---@param config table|nil Partial or full configuration table. See |nvim-lightbulb-config|.
---
---@usage `require('nvim-lightbulb').debug({})`
NvimLightbulb.debug = function(config)
  local opts = lightbulb_config.build(config, false)
  opts.ignore_id = {}

  local chunks = {}
  local function append(str, hl)
    table.insert(chunks, { str, hl })
  end
  local function warn(str, hl)
    append("! ", "DiagnosticWarn")
    append(str, hl)
  end
  local function info(str, hl)
    append("i ", "DiagnosticInfo")
    append(str, hl)
  end

  append("[")
  append("Configuration", "Special")
  append("]\n")
  vim.list_extend(chunks, lightbulb_config.pretty_format(opts))
  append("\n")

  append("\n[")
  append("Code Actions", "Special")
  append("]\n")

  local run_code_actions = true

  -- Return if the filetype is ignored
  if vim.tbl_contains(opts.ignore.ft, vim.bo.filetype) then
    warn("Filetype ignored: ")
    append(vim.bo.filetype, "DiagnosticWarn")
    append("\n")
    run_code_actions = false
  end

  -- Key: client.name
  -- Value: true if ignore
  local ignored_clients = {}
  if opts.ignore.clients then
    for _, client in ipairs(opts.ignore.clients) do
      ignored_clients[client] = true
    end
  end

  -- Key: client.id
  -- Value: client.name
  local client_id_to_name = {}

  local bufnr = vim.api.nvim_get_current_buf()

  -- Check for code action capability
  local no_code_action_servers = {}
  local code_action_servers = {}
  local ignored_servers = {}

  for _, client in pairs(get_lsp_active_clients({ bufnr = bufnr })) do
    if client and client.supports_method("textDocument/codeAction") then
      client_id_to_name[client.id] = client.name

      -- If it is ignored, add the id to the ignore table for the handler
      if ignored_clients[client.name] then
        opts.ignore_id[client.id] = true
        if #ignored_servers > 0 then
          table.insert(ignored_servers, { ", " })
        end
        table.insert(ignored_servers, { client.name })
      else
        -- Otherwise we have found a capable client
        if #code_action_servers > 0 then
          table.insert(code_action_servers, { ", " })
        end
        table.insert(code_action_servers, { client.name })
      end
    else
      if #no_code_action_servers > 0 then
        table.insert(no_code_action_servers, { ", " })
      end
      table.insert(no_code_action_servers, { client.name })
    end
  end

  if not vim.tbl_isempty(no_code_action_servers) then
    info("  No code action support: ")
    vim.list_extend(chunks, no_code_action_servers)
    append("\n")
  end

  if vim.tbl_isempty(code_action_servers) then
    warn("No allowed servers with code action support found\n")
    run_code_actions = false
  else
    info("With code action support: ")
    vim.list_extend(chunks, code_action_servers)
    append("\n")
  end

  if not vim.tbl_isempty(ignored_servers) then
    info("With support but ignored: ")
    vim.list_extend(chunks, ignored_servers)
    append("\n")
  end

  -- Send the LSP request
  local context = { diagnostics = get_lsp_line_diagnostics() }
  context.only = opts.action_kinds

  local params = lsp_util.make_range_params()
  params.context = context

  --- Handler for textDocument/codeAction.
  --- Note: This is not an |lsp-handler| because we use vim.lsp.buf_request_all and not vim.lsp.buf_request
  ---
  ---@param responses table Map of client_id:request_result.
  ---@private
  local function code_action_handler(responses)
    local has_actions = false

    for client_id, resp in pairs(responses) do
      if not opts.ignore_id[client_id] and resp.result and not vim.tbl_isempty(resp.result) then
        local client_name = client_id_to_name[client_id] or "Unknown Client"
        append("\n")
        append(client_name, "Title")
        append("\n")

        for idx, r in pairs(resp.result) do
          local has_kind = r.kind and r.kind ~= ""
          append(string.format("%d. %s", idx, r.title))
          if has_kind then
            append(" " .. r.kind, "Comment")
          else
            append(" (no kind)", "Comment")
          end

          if opts.ignore.actions_without_kind and not has_kind then
            append(" [Ignored (actions_without_kind)]", "Error")
          elseif opts.filter and not opts.filter(client_name, r) then
            append(" [Ignored (filter)]", "Error")
          else
            has_actions = true
          end

          append("\n")
        end
      end
    end

    if not has_actions then
      append("\n")
      warn("No valid code actions found")
    end

    append("\n")
    vim.api.nvim_echo(chunks, true, {})
  end

  if run_code_actions then
    vim.lsp.buf_request_all(bufnr, "textDocument/codeAction", params, code_action_handler)
  else
    vim.api.nvim_echo(chunks, true, {})
  end
end

return NvimLightbulb<|MERGE_RESOLUTION|>--- conflicted
+++ resolved
@@ -117,17 +117,12 @@
   end
 
   -- Open the window and set highlight
-<<<<<<< HEAD
-  local _, lightbulb_win = lsp_util.open_floating_preview({ opts.text }, "plaintext", opts.win_opts)
-  set_win_option(lightbulb_win, "winhl", "Normal:" .. opts.hl)
-=======
   local sign_text = opts.float.text
   if is_code_lens(opts, position) then
     sign_text = opts.float.lens_text
   end
   local _, lightbulb_win = lsp_util.open_floating_preview({ sign_text }, "plaintext", opts.win_opts)
-  vim.api.nvim_win_set_option(lightbulb_win, "winhl", "Normal:" .. opts.hl)
->>>>>>> c352c766
+  set_win_option(lightbulb_win, "winhl", "Normal:" .. opts.hl)
 
   -- Set float transparency
   if opts.win_opts["winblend"] ~= nil then
